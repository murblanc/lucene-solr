--- conflicted
+++ resolved
@@ -71,15 +71,8 @@
 import org.apache.solr.core.PluginInfo;
 import org.apache.solr.core.SolrCore;
 import org.apache.solr.request.SolrQueryRequest;
-import org.apache.solr.schema.DoublePointField;
 import org.apache.solr.schema.FieldType;
-<<<<<<< HEAD
-import org.apache.solr.schema.FloatPointField;
-import org.apache.solr.schema.IntPointField;
-import org.apache.solr.schema.LongPointField;
-=======
 import org.apache.solr.schema.NumberType;
->>>>>>> ea79c668
 import org.apache.solr.schema.SchemaField;
 import org.apache.solr.schema.StrField;
 import org.apache.solr.search.CollapsingQParserPlugin;
@@ -231,22 +224,6 @@
     } else {
       //Get the nullValue for the numeric collapse field
       String defaultValue = searcher.getSchema().getField(field).getDefaultValue();
-<<<<<<< HEAD
-      if(defaultValue != null) {
-        if(fieldType instanceof TrieIntField || fieldType instanceof TrieLongField ||
-            fieldType instanceof IntPointField || fieldType instanceof LongPointField) {
-          nullValue = Long.parseLong(defaultValue);
-        } else if(fieldType instanceof TrieFloatField || fieldType instanceof FloatPointField){
-          nullValue = Float.floatToIntBits(Float.parseFloat(defaultValue));
-        } else if(fieldType instanceof TrieDoubleField || fieldType instanceof DoublePointField){
-          nullValue = Double.doubleToLongBits(Double.parseDouble(defaultValue));
-        }
-      } else {
-        if(fieldType instanceof TrieFloatField || fieldType instanceof FloatPointField){
-          nullValue = Float.floatToIntBits(0.0f);
-        } else if(fieldType instanceof TrieDoubleField || fieldType instanceof DoublePointField){
-          nullValue = Double.doubleToLongBits(0.0f);
-=======
       
       final NumberType numType = fieldType.getNumberType();
 
@@ -258,7 +235,6 @@
           nullValue = Long.parseLong(defaultValue);
         } else if (numType == NumberType.FLOAT) {
           nullValue = Float.floatToIntBits(Float.parseFloat(defaultValue));
->>>>>>> ea79c668
         }
       } else if (NumberType.FLOAT.equals(numType)) { // Integer case already handled by nullValue defaulting to 0
         nullValue = Float.floatToIntBits(0.0f);
